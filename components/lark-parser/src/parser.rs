use crate::lexer::token::LexToken;
use crate::macros::EntityMacroDefinition;
use crate::syntax::NonEmptySyntax;
use crate::syntax::Syntax;

use debug::DebugWith;
use lark_entity::EntityTables;
use lark_error::{Diagnostic, ErrorReported, WithError};
use lark_seq::Seq;
use lark_span::{FileName, Span, Spanned};
use lark_string::{GlobalIdentifier, GlobalIdentifierTables, Text};
use map::FxIndexMap;
use std::sync::Arc;

<<<<<<< HEAD
pub struct Parser<'me> {
    /// The source file name for the file being parsed; used in error reporting
    file_name: FileName,

=======
pub struct Parser<'parse> {
>>>>>>> 14844978
    /// Tables for interning global identifiers; extracted from the database.
    global_identifier_tables: &'parse GlobalIdentifierTables,

    /// Tables for interning entities; extracted from the database.
    entity_tables: &'parse EntityTables,

    /// Set of macro definitions in scope.
    entity_macro_definitions: &'parse FxIndexMap<GlobalIdentifier, Arc<dyn EntityMacroDefinition>>,

    /// Complete input; needed to extract the full text of tokens.
    input: &'parse Text,

    /// List of all tokens.
<<<<<<< HEAD
    tokens: &'me Seq<Spanned<LexToken, FileName>>,
=======
    tokens: &'parse Seq<Spanned<LexToken>>,
>>>>>>> 14844978

    /// Index of the token *after* the current token.
    next_lookahead_token: usize,

    /// Span of the last consumed token (ignoring whitespace and
    /// comments); see the `last_span()` method below.
    last_span: Span<FileName>,

    /// Current lookahead token.
    lookahead_token: Spanned<LexToken, FileName>,

    /// Errors reported during parsing; these will be converted into
    /// the final `WithError` result
    errors: Vec<Diagnostic>,
}

impl Parser<'parse> {
    crate fn new(
<<<<<<< HEAD
        file_name: FileName,
        db: &'me (impl AsRef<GlobalIdentifierTables> + AsRef<EntityTables>),
        entity_macro_definitions: &'me FxIndexMap<GlobalIdentifier, Arc<dyn EntityMacroDefinition>>,
        input: &'me Text,
        tokens: &'me Seq<Spanned<LexToken, FileName>>,
=======
        db: &'parse (impl AsRef<GlobalIdentifierTables> + AsRef<EntityTables> + ?Sized),
        entity_macro_definitions: &'parse FxIndexMap<
            GlobalIdentifier,
            Arc<dyn EntityMacroDefinition>,
        >,
        input: &'parse Text,
        tokens: &'parse Seq<Spanned<LexToken>>,
>>>>>>> 14844978
        start_token: usize,
    ) -> Self {
        // Subtle: the start token may be whitespace etc. So we actually have to invoke
        // `advance_next_token` to advance.
        let mut next_lookahead_token = start_token;
        let lookahead_token =
            advance_next_token(input, tokens, &mut next_lookahead_token, file_name);

        Parser {
            file_name,
            global_identifier_tables: db.as_ref(),
            entity_tables: db.as_ref(),
            entity_macro_definitions,
            input,
            tokens,
            next_lookahead_token,
            lookahead_token,
            errors: vec![],
            last_span: Span::initial(file_name),
        }
    }

    /// Clones the parser to produce a "checkpoint". You can go on
    /// using this checkpoint, but any changes to the current token
    /// (as well as any reported errors!) will be ignored and will not
    /// affect the main parser. This is intended to enable "limited
    /// lookahead" of more than one token, e.g. skipping upcoming
    /// newlines.
    crate fn checkpoint(&self) -> Self {
        Parser {
            errors: vec![],
            ..*self
        }
    }

    /// Parse all the instances of `syntax` that we can, stopping only
    /// at EOF. Returns a vector of the results plus any parse errors
    /// we encountered.
    crate fn parse_until_eof<S>(mut self, mut syntax: S) -> WithError<Seq<S::Data>>
    where
        S: NonEmptySyntax<'parse>,
    {
        let mut entities = vec![];
        loop {
            if self.is(LexToken::EOF) {
                break;
            }

            if self.test(&mut syntax) {
                match self.expect(&mut syntax) {
                    Ok(e) => entities.push(e),
                    Err(ErrorReported(_)) => (),
                }
            } else {
                let Spanned { span, .. } = self.shift();
                self.report_error("unexpected character", span);
            }
        }

        self.into_with_error(Seq::from(entities))
    }

    crate fn into_with_error<T>(self, value: T) -> WithError<T> {
        WithError {
            value,
            errors: self.errors,
        }
    }

    /// Consume the current token and load the next one.  Return the
    /// old token.
    crate fn shift(&mut self) -> Spanned<LexToken, FileName> {
        assert!(!self.is(LexToken::EOF));

        self.last_span = self.lookahead_token.span;
        let last_token = self.lookahead_token;

        self.lookahead_token = advance_next_token(
            self.input,
            self.tokens,
            &mut self.next_lookahead_token,
            self.file_name,
        );

        log::trace!(
            "shift: new lookahead token = {}, consumed token = {}",
            self.lookahead_token.debug_with(self),
            last_token.debug_with(self),
        );

        last_token
    }

    /// Extract the complete input
    crate fn input(&self) -> &'parse Text {
        self.input
    }

    /// Extract the complete input
    crate fn entity_macro_definitions(
        &self,
    ) -> &'parse FxIndexMap<GlobalIdentifier, Arc<dyn EntityMacroDefinition>> {
        self.entity_macro_definitions
    }

    /// Peek at the index of the current lookahead token in the token
    /// list. If this is the EOF token, then the index returned is the
    /// length of the token list.
    crate fn peek_index(&self) -> usize {
        self.next_lookahead_token - 1
    }

    /// Peek at the current lookahead token.
    crate fn peek(&self) -> Spanned<LexToken, FileName> {
        self.lookahead_token
    }

    /// Span covering the space *in between* the previous token
    /// and the current token. This is the span where something
    /// elided would go.
    crate fn elided_span(&self) -> Span<FileName> {
        // FIXME -- what should we do regarding whitespace etc?
        Span::new(
            self.file_name,
            self.last_span.end(),
            self.peek_span().start(),
        )
    }

    /// Span of the current lookahead token.
    crate fn peek_span(&self) -> Span<FileName> {
        self.peek().span
    }

    /// Span of the last consumed token, ignoring whitespace and
    /// comments. This is very handy when constructing the span of
    /// things we are looking at.  You basically consume tokens until
    /// the lookahead tells you that you are at the end, and then you
    /// can look at the `last_span`
    crate fn last_span(&self) -> Span<FileName> {
        self.last_span
    }

    /// Peek at the string reprsentation of the current token.
    crate fn peek_str(&self) -> &'parse str {
        &self.input[self.peek_span()]
    }

    /// Test if the current token is of the given kind.
    crate fn is(&self, kind: LexToken) -> bool {
        kind == self.lookahead_token.value
    }

    /// If at EOF, returns `None`. Otherwise, shifts all remaining
    /// tokens out and returns the span that covers them.
    crate fn parse_extra_input(&mut self) -> Option<Span<CurrentFile>> {
        if self.is(LexToken::EOF) {
            return None;
        }

        let start = self.shift();
        while !self.is(LexToken::EOF) {
            self.shift();
        }
        let span = start.span.extended_until_end_of(self.peek_span());
        return Some(span);
    }

    /// Consumes all subsequent newline characters, returning true if
    /// at least one newline was found.
    crate fn skip_newlines(&mut self) -> bool {
        let mut count = 0;
        while self.is(LexToken::Newline) {
            self.shift();
            count += 1;
        }
        count > 0
    }

    /// Tests whether the syntax applies at the current point.
    crate fn test(&self, mut syntax: impl Syntax<'parse>) -> bool {
        log::trace!(
            "test({}) at token `{}({})`",
            syntax.debug_with(self),
            self.lookahead_token.value.debug_with(self),
            self.peek_str().debug_with(self),
        );

        if syntax.test(self) {
            log::trace!("test: passed");
            true
        } else {
            false
        }
    }

    /// Parses a `T` if we can and returns true if so; otherwise,
    /// reports an error and returns false.
    crate fn expect<T>(&'s mut self, mut syntax: T) -> Result<T::Data, ErrorReported>
    where
        T: Syntax<'parse>,
    {
        log::debug!(
            "expect({}) at token `{}({})`",
            syntax.debug_with(self),
            self.lookahead_token.value.debug_with(self),
            self.peek_str().debug_with(self),
        );

        syntax.expect(self)
    }

    /// Parse a piece of syntax (if it is present), otherwise returns
    /// `None`. A combination of `test` and `expect`.
    crate fn parse_if_present<T>(&mut self, mut syntax: T) -> Option<Result<T::Data, ErrorReported>>
    where
        T: Syntax<'parse>,
    {
        log::trace!(
            "eat({}) at token `{}({})`",
            syntax.debug_with(self),
            self.lookahead_token.value.debug_with(self),
            self.peek_str().debug_with(self),
        );

        if self.test(&mut syntax) {
            Some(self.expect(syntax))
        } else {
            None
        }
    }

    /// Report an error with the given message at the given span.
    crate fn report_error(
        &mut self,
        message: impl Into<String>,
        span: Span<FileName>,
    ) -> ErrorReported {
        report_error(&mut self.errors, message, span)
    }
}

impl AsRef<GlobalIdentifierTables> for Parser<'_> {
    fn as_ref(&self) -> &GlobalIdentifierTables {
        self.global_identifier_tables
    }
}

impl AsRef<EntityTables> for Parser<'_> {
    fn as_ref(&self) -> &EntityTables {
        self.entity_tables
    }
}

fn advance_next_token(
    input: &Text,
    tokens: &[Spanned<LexToken, FileName>],
    next_token: &mut usize,
    file_name: FileName,
) -> Spanned<LexToken, FileName> {
    loop {
        if *next_token >= tokens.len() {
            *next_token = tokens.len() + 1;
            return Spanned {
                value: LexToken::EOF,
                span: Span::eof(file_name, input),
            };
        }

        let token = tokens[*next_token];

        // Advance to the next token, unless we are at EOF.
        *next_token += 1;

        // Skip over whitespace/comments automatically (but not
        // newlines).
        match token.value {
            LexToken::Whitespace | LexToken::Comment => continue,
            _ => return token,
        }
    }
}

fn report_error(
    errors: &mut Vec<Diagnostic>,
    message: impl Into<String>,
    span: Span<FileName>,
) -> ErrorReported {
    let message: String = message.into();
    let diagnostic = crate::diagnostic(message, span);
    errors.push(diagnostic);
    ErrorReported::at_diagnostic(errors.last().unwrap())
}<|MERGE_RESOLUTION|>--- conflicted
+++ resolved
@@ -12,14 +12,10 @@
 use map::FxIndexMap;
 use std::sync::Arc;
 
-<<<<<<< HEAD
-pub struct Parser<'me> {
+pub struct Parser<'parse> {
     /// The source file name for the file being parsed; used in error reporting
     file_name: FileName,
 
-=======
-pub struct Parser<'parse> {
->>>>>>> 14844978
     /// Tables for interning global identifiers; extracted from the database.
     global_identifier_tables: &'parse GlobalIdentifierTables,
 
@@ -33,11 +29,7 @@
     input: &'parse Text,
 
     /// List of all tokens.
-<<<<<<< HEAD
-    tokens: &'me Seq<Spanned<LexToken, FileName>>,
-=======
-    tokens: &'parse Seq<Spanned<LexToken>>,
->>>>>>> 14844978
+    tokens: &'parse Seq<Spanned<LexToken, FileName>>,
 
     /// Index of the token *after* the current token.
     next_lookahead_token: usize,
@@ -56,21 +48,14 @@
 
 impl Parser<'parse> {
     crate fn new(
-<<<<<<< HEAD
         file_name: FileName,
-        db: &'me (impl AsRef<GlobalIdentifierTables> + AsRef<EntityTables>),
-        entity_macro_definitions: &'me FxIndexMap<GlobalIdentifier, Arc<dyn EntityMacroDefinition>>,
-        input: &'me Text,
-        tokens: &'me Seq<Spanned<LexToken, FileName>>,
-=======
         db: &'parse (impl AsRef<GlobalIdentifierTables> + AsRef<EntityTables> + ?Sized),
         entity_macro_definitions: &'parse FxIndexMap<
             GlobalIdentifier,
             Arc<dyn EntityMacroDefinition>,
         >,
         input: &'parse Text,
-        tokens: &'parse Seq<Spanned<LexToken>>,
->>>>>>> 14844978
+        tokens: &'parse Seq<Spanned<LexToken, FileName>>,
         start_token: usize,
     ) -> Self {
         // Subtle: the start token may be whitespace etc. So we actually have to invoke
@@ -226,7 +211,7 @@
 
     /// If at EOF, returns `None`. Otherwise, shifts all remaining
     /// tokens out and returns the span that covers them.
-    crate fn parse_extra_input(&mut self) -> Option<Span<CurrentFile>> {
+    crate fn parse_extra_input(&mut self) -> Option<Span<FileName>> {
         if self.is(LexToken::EOF) {
             return None;
         }
