use crate::parser::Parser;
use crate::syntax::entity::InvalidParsedEntity;
use crate::syntax::entity::LazyParsedEntity;
use crate::syntax::entity::LazyParsedEntityDatabase;
use crate::syntax::entity::ParsedEntity;
use crate::syntax::guard::Guard;
use crate::syntax::identifier::SpannedGlobalIdentifier;
use crate::syntax::sigil::Colon;
use crate::syntax::skip_newline::SkipNewline;
use crate::syntax::type_reference::{ParsedTypeReference, TypeReference};
use crate::syntax::Syntax;
use lark_debug_derive::DebugWith;
use lark_entity::Entity;
<<<<<<< HEAD
use lark_error::{ErrorReported, ResultExt, WithError};
use lark_span::{FileName, Spanned, SpannedGlobalIdentifier};
use lark_string::GlobalIdentifier;
=======
use lark_error::ErrorReported;
use lark_error::ResultExt;
use lark_error::WithError;
use lark_hir as hir;
use lark_span::Spanned;
use lark_string::global::GlobalIdentifier;
>>>>>>> 14844978

#[derive(DebugWith)]
pub struct Field;

/// Represents a parse of something like `foo: Type`
#[derive(Copy, Clone, DebugWith)]
pub struct ParsedField {
    pub name: Spanned<GlobalIdentifier, FileName>,
    pub ty: ParsedTypeReference,
}

<<<<<<< HEAD
impl Syntax for Field {
    type Data = Spanned<ParsedField, FileName>;
=======
impl Syntax<'parse> for Field {
    type Data = Spanned<ParsedField>;
>>>>>>> 14844978

    fn test(&mut self, parser: &Parser<'_>) -> bool {
        parser.test(SpannedGlobalIdentifier)
    }

<<<<<<< HEAD
    fn expect(
        &self,
        parser: &mut Parser<'_>,
    ) -> Result<Spanned<ParsedField, FileName>, ErrorReported> {
=======
    fn expect(&mut self, parser: &mut Parser<'_>) -> Result<Spanned<ParsedField>, ErrorReported> {
>>>>>>> 14844978
        let name = parser.expect(SpannedGlobalIdentifier)?;

        let ty = parser
            .expect(SkipNewline(Guard(Colon, SkipNewline(TypeReference))))
            .unwrap_or_error_sentinel(&*parser);

        let span = name.span.extended_until_end_of(parser.last_span());

        return Ok(Spanned {
            value: ParsedField { name, ty },
            span,
        });
    }
}

impl LazyParsedEntity for ParsedField {
    fn parse_children(
        &self,
        _entity: Entity,
        _db: &dyn LazyParsedEntityDatabase,
    ) -> WithError<Vec<ParsedEntity>> {
        WithError::ok(vec![])
    }

    fn parse_fn_body(
        &self,
        entity: Entity,
        db: &dyn LazyParsedEntityDatabase,
    ) -> WithError<hir::FnBody> {
        InvalidParsedEntity.parse_fn_body(entity, db)
    }
}<|MERGE_RESOLUTION|>--- conflicted
+++ resolved
@@ -11,18 +11,13 @@
 use crate::syntax::Syntax;
 use lark_debug_derive::DebugWith;
 use lark_entity::Entity;
-<<<<<<< HEAD
-use lark_error::{ErrorReported, ResultExt, WithError};
-use lark_span::{FileName, Spanned, SpannedGlobalIdentifier};
-use lark_string::GlobalIdentifier;
-=======
 use lark_error::ErrorReported;
 use lark_error::ResultExt;
 use lark_error::WithError;
 use lark_hir as hir;
+use lark_span::FileName;
 use lark_span::Spanned;
 use lark_string::global::GlobalIdentifier;
->>>>>>> 14844978
 
 #[derive(DebugWith)]
 pub struct Field;
@@ -34,26 +29,14 @@
     pub ty: ParsedTypeReference,
 }
 
-<<<<<<< HEAD
-impl Syntax for Field {
+impl Syntax<'parse> for Field {
     type Data = Spanned<ParsedField, FileName>;
-=======
-impl Syntax<'parse> for Field {
-    type Data = Spanned<ParsedField>;
->>>>>>> 14844978
 
     fn test(&mut self, parser: &Parser<'_>) -> bool {
         parser.test(SpannedGlobalIdentifier)
     }
 
-<<<<<<< HEAD
-    fn expect(
-        &self,
-        parser: &mut Parser<'_>,
-    ) -> Result<Spanned<ParsedField, FileName>, ErrorReported> {
-=======
-    fn expect(&mut self, parser: &mut Parser<'_>) -> Result<Spanned<ParsedField>, ErrorReported> {
->>>>>>> 14844978
+    fn expect(&mut self, parser: &mut Parser<'_>) -> Result<Self::Data, ErrorReported> {
         let name = parser.expect(SpannedGlobalIdentifier)?;
 
         let ty = parser
