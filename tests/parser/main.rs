<<<<<<< HEAD
use intern::{Intern, Untern};
use lark_debug_derive::DebugWith;
use lark_entity::{Entity, EntityData};
use lark_parser::ParserDatabase;
use lark_span::FileName;
=======
use debug::DebugWith;
use intern::Intern;
use intern::Untern;
use lark_debug_derive::DebugWith;
use lark_entity::Entity;
use lark_entity::EntityData;
use lark_hir as hir;
use lark_parser::FileName;
use lark_parser::ParserDatabase;
use lark_query_system::LarkDatabase;
use lark_string::GlobalIdentifierTables;
>>>>>>> 14844978
use lark_test::*;

#[derive(Debug, DebugWith, PartialEq, Eq)]
struct EntityTree {
    name: String,
    children: Vec<EntityTree>,
}

impl EntityTree {
    fn from_file(db: &impl ParserDatabase, file: FileName) -> Self {
        let entity = EntityData::InputFile { file: file.id }.intern(db);
        Self::from_entity(db, entity)
    }

    fn from_entity(db: &impl ParserDatabase, entity: Entity) -> Self {
        EntityTree {
            name: entity.untern(db).relative_name(db),
            children: db
                .child_entities(entity)
                .iter()
                .map(|&e| EntityTree::from_entity(db, e))
                .collect(),
        }
    }
}

fn select_entity(db: &impl ParserDatabase, file: FileName, index: usize) -> Entity {
    let file_entity = EntityData::InputFile { file: file.id }.intern(db);
    db.child_entities(file_entity)[index]
}

#[test]
fn empty_struct() {
    let (file_name, db) = lark_parser_db(unindent::unindent(
        "
        struct Foo {
        }
        ",
    ));

    let tree = EntityTree::from_file(&db, file_name);
    assert_expected_debug(
        &db,
        &unindent::unindent(
            r#"EntityTree {
                name: "InputFile(path1)",
                children: [
                    EntityTree {
                        name: "ItemName(Foo)",
                        children: []
                    }
                ]
            }"#,
        ),
        &tree,
    );
}

#[test]
fn one_field() {
    let (file_name, db) = lark_parser_db(unindent::unindent(
        "
        struct Foo {
            x: uint
        }
        ",
    ));

    let tree = EntityTree::from_file(&db, file_name);
    assert_expected_debug(
        &db,
        &unindent::unindent(
            r#"EntityTree {
                name: "InputFile(path1)",
                children: [
                    EntityTree {
                        name: "ItemName(Foo)",
                        children: [
                            EntityTree {
                                name: "MemberName(x)",
                                children: []
                            }
                        ]
                    }
                ]
            }"#,
        ),
        &tree,
    );
}

#[test]
fn two_fields() {
    let (file_name, db) = lark_parser_db(unindent::unindent(
        "
        struct Foo {
            x: uint,
            y: uint
        }
        ",
    ));

    let tree = EntityTree::from_file(&db, file_name);
    assert_expected_debug(
        &db,
        &unindent::unindent(
            r#"EntityTree {
                name: "InputFile(path1)",
                children: [
                    EntityTree {
                        name: "ItemName(Foo)",
                        children: [
                            EntityTree {
                                name: "MemberName(x)",
                                children: []
                            },
                            EntityTree {
                                name: "MemberName(y)",
                                children: []
                            }
                        ]
                    }
                ]
            }"#,
        ),
        &tree,
    );
}

#[test]
fn one_struct_newline_variations() {
    let tree_base = {
        let (file_name, db) = lark_parser_db(unindent::unindent(
            "
            struct Foo {
                x: uint
            }
            ",
        ));
        EntityTree::from_file(&db, file_name)
    };

    let tree_other = {
        let (file_name, db) = lark_parser_db(unindent::unindent(
            "
            struct
            Foo {
                x: uint
            }
            ",
        ));
        EntityTree::from_file(&db, file_name)
    };
    assert_equal(&(), &tree_base, &tree_other);

    let tree_other = {
        let (file_name, db) = lark_parser_db(unindent::unindent(
            "
            struct
            Foo
            {

                x: uint


            }
            ",
        ));
        EntityTree::from_file(&db, file_name)
    };
    assert_equal(&(), &tree_base, &tree_other);

    let tree_other = {
        let (file_name, db) = lark_parser_db(unindent::unindent(
            "
            struct
            Foo
            {

                x
                :
                uint


            }
            ",
        ));
        EntityTree::from_file(&db, file_name)
    };
    assert_equal(&(), &tree_base, &tree_other);
}

#[test]
fn two_fields_variations() {
    let tree_base = {
        let (file_name, db) = lark_parser_db(unindent::unindent(
            "
            struct Foo {
                x: uint
                y: uint
            }
            ",
        ));
        EntityTree::from_file(&db, file_name)
    };

    let tree_other = {
        let (file_name, db) = lark_parser_db(unindent::unindent(
            "
            struct Foo {
                x: uint,
                y: uint
            }
            ",
        ));
        EntityTree::from_file(&db, file_name)
    };
    assert_equal(&(), &tree_base, &tree_other);

    let tree_other = {
        let (file_name, db) = lark_parser_db(unindent::unindent(
            "
            struct Foo {
                x: uint,
                y: uint,
            }
            ",
        ));
        EntityTree::from_file(&db, file_name)
    };
    assert_equal(&(), &tree_base, &tree_other);

    let tree_other = {
        let (file_name, db) = lark_parser_db(unindent::unindent(
            "
            struct Foo {
                x: uint
                y: uint,
            }
            ",
        ));
        EntityTree::from_file(&db, file_name)
    };
    assert_equal(&(), &tree_base, &tree_other);

    let tree_other = {
        let (file_name, db) = lark_parser_db(unindent::unindent(
            "
            struct Foo {



                x: uint


                y: uint,

            }


            ",
        ));
        EntityTree::from_file(&db, file_name)
    };
    assert_equal(&(), &tree_base, &tree_other);
}

#[test]
fn two_structs_overlapping_lines() {
    let (file_name, db) = lark_parser_db(unindent::unindent(
        "
        struct Foo {
        } struct Bar {
        }
        ",
    ));

    let tree = EntityTree::from_file(&db, file_name);
    assert_expected_debug(
        &db,
        &unindent::unindent(
            r#"EntityTree {
                name: "InputFile(path1)",
                children: [
                    EntityTree {
                        name: "ItemName(Foo)",
                        children: []
                    },
                    EntityTree {
                        name: "ItemName(Bar)",
                        children: []
                    }
                ]
            }"#,
        ),
        &tree,
    );
}

#[test]
fn two_structs_whitespace() {
    let base_tree = {
        let (file_name, db) = lark_parser_db(unindent::unindent(
            "
            struct Foo {
            } struct Bar {
            }
            ",
        ));
        EntityTree::from_file(&db, file_name)
    };

    let other_tree = {
        let (file_name, db) = lark_parser_db(unindent::unindent(
            "
            struct Foo {
            }
            struct Bar {
            }
            ",
        ));
        EntityTree::from_file(&db, file_name)
    };
    assert_equal(&(), &base_tree, &other_tree);

    let other_tree = {
        let (file_name, db) = lark_parser_db(unindent::unindent(
            "
            struct Foo {
            }

            struct Bar {
            }
            ",
        ));
        EntityTree::from_file(&db, file_name)
    };
    assert_equal(&(), &base_tree, &other_tree);
}

#[test]
#[should_panic]
fn eof_extra_sigil() {
    let (file_name, db) = lark_parser_db(unindent::unindent(
        "
            struct Foo {
                x: uint
            }

            +
            ",
    ));

    // These errors are (a) too numerous and (b) poor quality :(

    let entity = EntityData::InputFile { file: file_name.id }.intern(&db);
    assert_expected_debug(
        &db,
        &unindent::unindent(
            r#"
            [
                Diagnostic {
                    span: synthetic,
                    label: "unexpected character"
                },
                Diagnostic {
                    span: synthetic,
                    label: "unexpected character"
                },
                Diagnostic {
                    span: synthetic,
                    label: "unexpected character"
                },
                Diagnostic {
                    span: synthetic,
                    label: "unexpected character"
                }
            ]"#,
        ),
        &db.child_parsed_entities(entity).errors,
    );
}

#[test]
fn some_function() {
    let (file_name, db) = lark_parser_db(unindent::unindent(
        "
        fn foo() {
        }
        ",
    ));

    let tree = EntityTree::from_file(&db, file_name);
    assert_expected_debug(
        &db,
        &unindent::unindent(
            r#"EntityTree {
                name: "InputFile(path1)",
                children: [
                    EntityTree {
                        name: "ItemName(foo)",
                        children: []
                    }
                ]
            }"#,
        ),
        &tree,
    );
}

#[test]
fn function_variations() {
    let base_tree = {
        let (file_name, db) = lark_parser_db(unindent::unindent(
            "
            fn foo() { }
            ",
        ));
        EntityTree::from_file(&db, file_name)
    };

    let other_tree = {
        let (file_name, db) = lark_parser_db(unindent::unindent(
            "
            fn foo(x: uint) { }
            ",
        ));
        EntityTree::from_file(&db, file_name)
    };
    assert_equal(&(), &base_tree, &other_tree);

    let other_tree = {
        let (file_name, db) = lark_parser_db(unindent::unindent(
            "
            fn foo(
                x: uint,
            ) -> uint {
            }
            ",
        ));
        EntityTree::from_file(&db, file_name)
    };
    assert_equal(&(), &base_tree, &other_tree);
}

pub struct FnBodyContext<'me> {
    db: &'me LarkDatabase,
    fn_body: &'me hir::FnBody,
}

impl AsRef<GlobalIdentifierTables> for FnBodyContext<'_> {
    fn as_ref(&self) -> &GlobalIdentifierTables {
        self.db.as_ref()
    }
}

impl AsRef<hir::FnBodyTables> for FnBodyContext<'_> {
    fn as_ref(&self) -> &hir::FnBodyTables {
        self.fn_body.as_ref()
    }
}

#[test]
fn parse_fn_body() {
    let (file_name, db) = lark_parser_db(unindent::unindent(
        "
            fn foo() {
              let bar = 22
              let baz = 44
              bar + baz * baz + bar
            }
        ",
    ));

    let foo = select_entity(&db, file_name, 0);
    let fn_body = db.fn_body2(foo).assert_no_errors();
    assert_expected_debug(
        &FnBodyContext {
            db: &db,
            fn_body: &fn_body,
        },
        &unindent::unindent(
            r#"FnBody {
    arguments: [],
    root_expression: Let {
        variable: VariableData {
            name: IdentifierData {
                text: "bar"
            }
        },
        initializer: Literal {
            data: LiteralData {
                kind: UnsignedInteger,
                value: "22"
            }
        },
        body: Let {
            variable: VariableData {
                name: IdentifierData {
                    text: "baz"
                }
            },
            initializer: Literal {
                data: LiteralData {
                    kind: UnsignedInteger,
                    value: "44"
                }
            },
            body: Binary {
                operator: Add,
                left: Binary {
                    operator: Add,
                    left: Place {
                        perm: Default,
                        place: Variable(
                            VariableData {
                                name: IdentifierData {
                                    text: "bar"
                                }
                            }
                        )
                    },
                    right: Binary {
                        operator: Multiply,
                        left: Place {
                            perm: Default,
                            place: Variable(
                                VariableData {
                                    name: IdentifierData {
                                        text: "baz"
                                    }
                                }
                            )
                        },
                        right: Place {
                            perm: Default,
                            place: Variable(
                                VariableData {
                                    name: IdentifierData {
                                        text: "baz"
                                    }
                                }
                            )
                        }
                    }
                },
                right: Place {
                    perm: Default,
                    place: Variable(
                        VariableData {
                            name: IdentifierData {
                                text: "bar"
                            }
                        }
                    )
                }
            }
        }
    }
}"#,
        ),
        &fn_body,
    );
}

#[test]
fn parse_fn_body_variations() {
    let debug1 = {
        let (file_name, db) = lark_parser_db(unindent::unindent(
            "
            fn foo() {
              let bar = 22
              let baz = 44
              bar + baz * baz + bar
            }
        ",
        ));
        let fn_body = db
            .fn_body2(select_entity(&db, file_name, 0))
            .assert_no_errors();
        fn_body
            .debug_with(&FnBodyContext {
                db: &db,
                fn_body: &fn_body,
            })
            .to_string()
    };

    let debug2 = {
        let (file_name, db) = lark_parser_db(unindent::unindent(
            "
            fn foo() {
              let bar =
              22
              let baz =
              44
              bar +
              baz *
              baz +
              bar
            }
        ",
        ));
        let fn_body = db
            .fn_body2(select_entity(&db, file_name, 0))
            .assert_no_errors();
        fn_body
            .debug_with(&FnBodyContext {
                db: &db,
                fn_body: &fn_body,
            })
            .to_string()
    };

    assert_equal(&(), &debug1, &debug2);
}<|MERGE_RESOLUTION|>--- conflicted
+++ resolved
@@ -1,10 +1,3 @@
-<<<<<<< HEAD
-use intern::{Intern, Untern};
-use lark_debug_derive::DebugWith;
-use lark_entity::{Entity, EntityData};
-use lark_parser::ParserDatabase;
-use lark_span::FileName;
-=======
 use debug::DebugWith;
 use intern::Intern;
 use intern::Untern;
@@ -12,11 +5,10 @@
 use lark_entity::Entity;
 use lark_entity::EntityData;
 use lark_hir as hir;
-use lark_parser::FileName;
 use lark_parser::ParserDatabase;
 use lark_query_system::LarkDatabase;
+use lark_span::FileName;
 use lark_string::GlobalIdentifierTables;
->>>>>>> 14844978
 use lark_test::*;
 
 #[derive(Debug, DebugWith, PartialEq, Eq)]
@@ -492,7 +484,7 @@
     ));
 
     let foo = select_entity(&db, file_name, 0);
-    let fn_body = db.fn_body2(foo).assert_no_errors();
+    let fn_body = db.fn_body(foo).assert_no_errors();
     assert_expected_debug(
         &FnBodyContext {
             db: &db,
@@ -595,7 +587,7 @@
         ",
         ));
         let fn_body = db
-            .fn_body2(select_entity(&db, file_name, 0))
+            .fn_body(select_entity(&db, file_name, 0))
             .assert_no_errors();
         fn_body
             .debug_with(&FnBodyContext {
@@ -621,7 +613,7 @@
         ",
         ));
         let fn_body = db
-            .fn_body2(select_entity(&db, file_name, 0))
+            .fn_body(select_entity(&db, file_name, 0))
             .assert_no_errors();
         fn_body
             .debug_with(&FnBodyContext {
